mod ctx;
mod search_table;

use ctx::CgCtx;

use super::simplify::Trans;
use super::{State, StateIdx, DFA};

use crate::ast::{RuleKind, RuleRhs};
use crate::range_map::RangeMap;
use crate::semantic_action_table::{SemanticActionIdx, SemanticActionTable};

use std::convert::TryFrom;

use fxhash::FxHashMap;
use proc_macro2::{Span, TokenStream};
use quote::{quote, ToTokens};

// Max. size for guards in ranges. When a case have more ranges than this we generate a binary
// search table.
//
// Using binary search for large number of guards should be more efficient in runtime, but more
// importantly, when using builtin regexes like `$$uppercase` that has a lot of cases (see
// `char_ranges` module), rustc uses GiBs of RAM when compiling the generated code, even in debug
// mode. For example, the test `builtins` takes more than 32GiB of memory to compile.
//
// Binary search does less comparisons in the worst case when we have more than 3 cases, but the
// code for binary search is more complicated than a chain of `||`s, so I think it makes sense to
// have a slightly larger number here.
const MAX_GUARD_SIZE: usize = 9;

pub fn reify(
    dfa: DFA<Trans, SemanticActionIdx>,
    semantic_actions: SemanticActionTable,
    user_state_type: Option<syn::Type>,
    user_error_type: Option<syn::Type>,
    user_error_type_lifetimes: Vec<syn::Lifetime>,
    rule_states: FxHashMap<String, StateIdx>,
    lexer_name: syn::Ident,
    token_type: syn::Type,
    public: bool,
) -> TokenStream {
    let rule_name_enum_name =
        syn::Ident::new(&(lexer_name.to_string() + "Rule"), lexer_name.span());

    let rule_name_idents: Vec<syn::Ident> = rule_states
        .keys()
        .map(|rule_name| syn::Ident::new(rule_name, Span::call_site()))
        .collect();

    let visibility = if public { quote!(pub) } else { quote!() };

    let lexer_error_type = match &user_error_type {
        None => quote!(
            #[derive(Debug, PartialEq, Eq, Clone, Copy)]
            #visibility struct LexerError {
                char_idx: usize,
            }
        ),
        Some(user_error_type) => quote!(
            #[derive(Debug, PartialEq, Eq)]
            #visibility enum LexerError<#(#user_error_type_lifetimes),*> {
                LexerError { char_idx: usize },
                UserError(#user_error_type),
            }
        ),
    };

    let mut ctx = CgCtx::new(
        &dfa,
        semantic_actions,
        lexer_name,
        token_type,
        user_error_type,
        rule_states,
    );

    let user_state_type = user_state_type
        .map(|ty| ty.into_token_stream())
        .unwrap_or(quote!(()));

    let match_arms = generate_state_arms(&mut ctx, dfa);

    let switch_method = generate_switch(&ctx, &rule_name_enum_name);

    let search_tables = ctx.take_search_tables();

    let binary_search_fn = if search_tables.is_empty() {
        quote!()
    } else {
        quote!(
            fn binary_search(c: char, table: &[(char, char)]) -> bool {
                table
                    .binary_search_by(|(start, end)| match c.cmp(start) {
                        std::cmp::Ordering::Greater => {
                            if c <= *end {
                                std::cmp::Ordering::Equal
                            } else {
                                std::cmp::Ordering::Less
                            }
                        }
                        std::cmp::Ordering::Equal => std::cmp::Ordering::Equal,
                        std::cmp::Ordering::Less => std::cmp::Ordering::Greater,
                    })
                    .is_ok()
            }
        )
    };

    let search_tables: Vec<TokenStream> = search_tables
        .iter()
        .map(|(ranges, ident)| {
            let n_ranges = ranges.len();
            let pairs: Vec<TokenStream> = ranges
                .iter()
                .map(|(start, end)| quote!((#start, #end)))
                .collect();
            quote!(
                static #ident: [(char, char); #n_ranges] = [
                    #(#pairs),*
                ];
            )
        })
        .collect();

    let semantic_action_fns = generate_semantic_action_fns(&ctx);

    let action_type_name = ctx.action_type_name();
    let lexer_name = ctx.lexer_name();
    let token_type = ctx.token_type();

    // Semantic action function return type
    let result_type = match ctx.user_error_type() {
        None => quote!(#action_type_name<#token_type>),
        Some(user_error_type) => quote!(#action_type_name<Result<#token_type, #user_error_type>>),
    };

    // Type of semantic actions, used to store the last match, to be used when backtracking
    let semantic_action_fn_type =
        quote!(for<'lexer, 'input> fn(&'lexer mut #lexer_name<'input>) -> #result_type);

    quote!(
        // Possible outcomes of a user action
        enum #action_type_name<T> {
            // User action did not return a token, continue with lexing
            Continue,
            // User action returned a token, return it
            Return(T),
<<<<<<< HEAD
            // User action requested switching to the given rule set
            Switch(#rule_name_enum_name),
            // User action requested switching to the given rule set
            // and resetting the match stack.
            SwitchAndResetMatch(#rule_name_enum_name),
            // Combination or `Switch` and `Return`: add token to the match stack, switch to the
            // given rule set
            SwitchAndReturn(T, #rule_name_enum_name),
=======
>>>>>>> 2470234a
        }

        impl<T> #action_type_name<T> {
            fn map_token<F, T1>(self, f: F) -> #action_type_name<T1>
                where
                    F: Fn(T) -> T1
            {
                match self {
                    #action_type_name::Continue =>
                        #action_type_name::Continue,
                    #action_type_name::Return(t) =>
                        #action_type_name::Return(f(t)),
<<<<<<< HEAD
                    #action_type_name::Switch(state) =>
                        #action_type_name::Switch(state),
                    #action_type_name::SwitchAndResetMatch(state) =>
                        #action_type_name::SwitchAndResetMatch(state),
                    #action_type_name::SwitchAndReturn(t, state) =>
                        #action_type_name::SwitchAndReturn(f(t), state),
=======
>>>>>>> 2470234a
                }
            }
        }

        // An enum for the rule sets in the DFA. `Init` is the initial, unnamed rule set.
        #[derive(Clone, Copy)]
        enum #rule_name_enum_name {
            #(#rule_name_idents,)*
        }

        // The lexer type
        // NB. 'input lifetime used in `semantic_action_fn_type`
        #visibility struct #lexer_name<'input_> {
            // Current lexer state
            __state: usize,

            // Set after end-of-input is handled by a rule, or by default in `Init` rule
            __done: bool,

            // Which lexer state to switch to on successful match
            __initial_state: usize,

            __user_state: #user_state_type,

            // User-provided input string. Does not change after initialization.
            __input: &'input_ str,

            // Start index of `iter`. We update this as we backtrack and update `iter`.
            __iter_byte_idx: usize,

            // Character iterator. `Peekable` is used in the handler's `peek` method. Note that we
            // can't use byte index returned by this directly, as we re-initialize this field when
            // backtracking. Add `iter_byte_idx` to the byte index before using. When resetting,
            // update `iter_byte_idx`.
            __iter: std::iter::Peekable<std::str::CharIndices<'input_>>,

            // Where does the current match start. Byte index in `input`.
            __current_match_start: usize,

            // Where does the current match end (exclusive). Byte index in `input`.
            __current_match_end: usize,

            // If we skipped an accepting state, this holds the triple:
            // - Skipped match start (byte index in `input`)
            // - Semantic action (a function name)
            // - Skipped match end (exclusive, byte index in `input`)
            __last_match: Option<(usize, #semantic_action_fn_type, usize)>,
        }

        #lexer_error_type

        // Methods below for using in semantic actions
        impl<'input> #lexer_name<'input> {
            fn switch_and_return<T>(&mut self, rule: #rule_name_enum_name, token: T) -> #action_type_name<T> {
                self.switch::<T>(rule);
                #action_type_name::Return(token)
            }

            fn return_<T>(&self, token: T) -> #action_type_name<T> {
                #action_type_name::Return(token)
            }

            #switch_method

<<<<<<< HEAD
            fn switch_and_reset_match<T>(self, rule: #rule_name_enum_name) -> #action_type_name<T> {
                #action_type_name::SwitchAndResetMatch(rule)
            }

            fn continue_<T>(self) -> #action_type_name<T> {
=======
            fn continue_<T>(&self) -> #action_type_name<T> {
>>>>>>> 2470234a
                #action_type_name::Continue
            }

            fn state(&mut self) -> &mut #user_state_type {
                &mut self.__user_state
            }

            fn match_(&self) -> &'input str {
                &self.__input[self.__current_match_start..self.__current_match_end]
            }

            fn peek(&mut self) -> Option<char> {
                self.__iter.peek().map(|(_, char)| *char)
            }
        }

        impl<'input> #lexer_name<'input> {
            #visibility fn new(input: &'input str) -> Self {
                Self::new_with_state(input, Default::default())
            }

            #visibility fn new_with_state(input: &'input str, user_state: #user_state_type) -> Self {
                #lexer_name {
                    __state: 0,
                    __done: false,
                    __initial_state: 0,
                    __user_state: Default::default(),
                    __input: input,
                    __iter_byte_idx: 0,
                    __iter: input.char_indices().peekable(),
                    __current_match_start: 0,
                    __current_match_end: 0,
                    __last_match: None,
                }
            }
        }

        #(#search_tables)*
        #binary_search_fn
        #semantic_action_fns

        impl<'input> Iterator for #lexer_name<'input> {
            type Item = Result<(usize, #token_type, usize), LexerError<#(#user_error_type_lifetimes),*>>;

            fn next(&mut self) -> Option<Self::Item> {
                if self.__done {
                    return None;
                }

                loop {
                    // println!("state = {:?}, next char = {:?}", self.__state, self.__iter.peek());
                    match self.__state {
                        #(#match_arms,)*
                    }
                }
            }
        }
    )
}

fn generate_switch(ctx: &CgCtx, enum_name: &syn::Ident) -> TokenStream {
    let action_type_name = ctx.action_type_name();
    let mut arms: Vec<TokenStream> = vec![];

    for (rule_name, state_idx) in ctx.rule_states().iter() {
        let StateIdx(state_idx) = ctx.renumber_state(*state_idx);
        let rule_ident = syn::Ident::new(rule_name, Span::call_site());
        arms.push(quote!(
            #enum_name::#rule_ident =>
                self.__state = #state_idx
        ));
    }

    quote!(
        fn switch<A>(&mut self, rule: #enum_name) -> #action_type_name<A> {
            match rule {
                #(#arms,)*
            }
            self.__initial_state = self.__state;
            #action_type_name::Continue
        }
    )
}

/// Generate arms of `match self.__state { ... }` of a DFA.
fn generate_state_arms(ctx: &mut CgCtx, dfa: DFA<Trans, SemanticActionIdx>) -> Vec<TokenStream> {
    let DFA { states } = dfa;

    let mut match_arms: Vec<TokenStream> = vec![];

    let n_states = states.len();

    for (state_idx, state) in states.iter().enumerate() {
        if state.predecessors.len() == 1 && !state.initial {
            continue;
        }

        let state_code: TokenStream = generate_state_arm(ctx, state_idx, state, &states);

        let StateIdx(state_idx) = ctx.renumber_state(StateIdx(state_idx));
        let state_idx_pat = if state_idx == n_states - ctx.n_inlined_states() - 1 {
            quote!(_)
        } else {
            quote!(#state_idx)
        };

        match_arms.push(quote!(
            #state_idx_pat => #state_code
        ));
    }

    match_arms
}

fn generate_state_arm(
    ctx: &mut CgCtx,
    state_idx: usize,
    state: &State<Trans, SemanticActionIdx>,
    states: &[State<Trans, SemanticActionIdx>],
) -> TokenStream {
    let State {
        initial,
        char_transitions,
        range_transitions,
        any_transition,
        end_of_input_transition,
        accepting,
        predecessors: _,
    } = state;

    let error_type_is_enum = ctx.user_error_type().is_some();

    let make_lexer_error = || -> TokenStream {
        if error_type_is_enum {
            quote!(LexerError::LexerError {
                char_idx: self.__current_match_start
            })
        } else {
            quote!(LexerError {
                char_idx: self.__current_match_start
            })
        }
    };

    let fail = |ctx: &CgCtx| -> TokenStream {
        let error = make_lexer_error();
        let action = generate_semantic_action_call(ctx, &quote!(semantic_action));
        quote!({
            match self.__last_match.take() {
                None => return Some(Err(#error)),
                Some((match_start, semantic_action, match_end)) => {
                    self.__current_match_start = match_start;
                    self.__current_match_end = match_end;
                    self.__iter = self.__input[match_end..].char_indices().peekable();
                    self.__iter_byte_idx = match_end;
                    #action
                }
            }
        })
    };

    if state_idx == 0 {
        assert!(initial);

        // Initial state. Difference from other states is we return `None` when the
        // stream ends. In non-initial states EOS (end-of-stream) returns the last (longest)
        // match, or fails (error).

        // When we can't take char or range transitions, take the 'any' transition if it exists, or
        // fail (backtrack or raise error)
        let default_action = any_transition
            .as_ref()
            .map(|any_transition| generate_any_transition(ctx, states, any_transition))
            .unwrap_or_else(|| fail(ctx));

        let end_of_input_action = match end_of_input_transition {
            Some(end_of_input_transition) => match end_of_input_transition {
                Trans::Accept(action) => {
                    let action = generate_rhs_code(ctx, *action);
                    quote!(#action)
                }
                Trans::Trans(next_state) => {
                    let StateIdx(next_state) = ctx.renumber_state(*next_state);
                    quote!(self.__state = #next_state;)
                }
            },
            None => {
                // End-of-input is handled in state 0 by default
                quote!(return None;)
            }
        };

        let state_char_arms = generate_state_char_arms(
            ctx,
            states,
            char_transitions,
            range_transitions,
            &default_action,
        );

        quote!(
            match self.__iter.peek().copied() {
                None => {
                    self.__done = true; // don't handle end-of-input again
                    #end_of_input_action
                }
                Some((char_idx, char)) => {
                    let char_idx = self.__iter_byte_idx + char_idx;
                    self.__current_match_start = char_idx;
                    self.__current_match_end = char_idx;
                    match char {
                        #(#state_char_arms,)*
                    }
                }
            }
        )
    } else if let Some(rhs) = accepting {
        // Accepting state
        let default_action = any_transition
            .as_ref()
            .map(|any_transition| generate_any_transition(ctx, states, any_transition))
            .unwrap_or_else(|| generate_rhs_code(ctx, *rhs));

        let end_of_input_action = match end_of_input_transition {
            Some(end_of_input_transition) => match end_of_input_transition {
                Trans::Accept(action) => {
                    let action = generate_rhs_code(ctx, *action);
                    quote!(
                        self.__done = true; // don't handle end-of-input again
                        #action
                    )
                }
                Trans::Trans(next_state) => {
                    let StateIdx(next_state) = ctx.renumber_state(*next_state);
                    quote!(
                        self.__done = true; // don't handle end-of-input again
                        self.__state = #next_state;
                    )
                }
            },
            None => {
                // No `self.__done = true` here, end-of-input is not handled
                generate_rhs_code(ctx, *rhs)
            }
        };

        let state_char_arms = generate_state_char_arms(
            ctx,
            states,
            char_transitions,
            range_transitions,
            &default_action,
        );

        let semantic_fn = rhs.symbol();

        // TODO: Braces can be removed in some cases
        quote!({
            self.__last_match =
                Some((self.__current_match_start, #semantic_fn, self.__current_match_end));

            match self.__iter.peek().copied() {
                None => {
                    #end_of_input_action
                }
                Some((char_idx, char)) => {
                    match char {
                        #(#state_char_arms,)*
                    }
                }
            }
        })
    } else {
        // Non-accepting state
        let default_action = any_transition
            .as_ref()
            .map(|any_transition| generate_any_transition(ctx, states, any_transition))
            .unwrap_or_else(|| fail(ctx));

        let state_char_arms = generate_state_char_arms(
            ctx,
            states,
            char_transitions,
            range_transitions,
            &default_action,
        );

        let end_of_input_action = match end_of_input_transition {
            Some(end_of_input_transition) => match end_of_input_transition {
                Trans::Accept(action) => {
                    let action = generate_rhs_code(ctx, *action);
                    quote!(
                        self.__done = true; // don't handle end-of-input again
                        #action
                    )
                }
                Trans::Trans(next_state) => {
                    let StateIdx(next_state) = ctx.renumber_state(*next_state);
                    quote!(
                        self.__done = true; // don't handle end-of-input again
                        self.__state = #next_state;
                    )
                }
            },
            None => {
                if *initial {
                    // In an initial state other than state 0 we fail with "unexpected EOF" error
                    let error = make_lexer_error();
                    quote!(return Some(Err(#error));)
                } else {
                    // Otherwise we run the fail action and go to initial state of the current DFA.
                    // Initial state will then fail.
                    default_action
                }
            }
        };

        quote!(match self.__iter.peek().copied() {
            None => {
                #end_of_input_action
            }
            Some((_, char)) => {
                match char {
                    #(#state_char_arms,)*
                }
            }
        })
    }
}

fn generate_any_transition(
    ctx: &mut CgCtx,
    states: &[State<Trans, SemanticActionIdx>],
    trans: &Trans,
) -> TokenStream {
    let action = match trans {
        Trans::Trans(StateIdx(next_state)) => {
            if states[*next_state].predecessors.len() == 1 {
                generate_state_arm(ctx, *next_state, &states[*next_state], states)
            } else {
                let StateIdx(next_state) = ctx.renumber_state(StateIdx(*next_state));
                quote!(self.__state = #next_state;)
            }
        }

        Trans::Accept(action) => generate_rhs_code(ctx, *action),
    };

    quote!(
        self.__current_match_end += char.len_utf8();
        let _ = self.__iter.next();
        #action
    )
}

/// Generate arms for `match char { ... }`
fn generate_state_char_arms(
    ctx: &mut CgCtx,
    states: &[State<Trans, SemanticActionIdx>],
    char_transitions: &FxHashMap<char, Trans>,
    range_transitions: &RangeMap<Trans>,
    // RHS of the default alternative for this `match` (_ => <default_rhs>)
    default_rhs: &TokenStream,
) -> Vec<TokenStream> {
    // Arms of the `match` for the current character
    let mut state_char_arms: Vec<TokenStream> = vec![];

    // Add char transitions. Collect characters for next states, to be able to use or
    // patterns in arms and reduce code size
    let mut state_chars: FxHashMap<StateIdx, Vec<char>> = Default::default();
    for (char, next) in char_transitions {
        match next {
            Trans::Accept(action) => {
                let action_code = generate_rhs_code(ctx, *action);
                state_char_arms.push(quote!(
                    #char => {
                        self.__current_match_end += char.len_utf8();
                        let _ = self.__iter.next();
                        #action_code
                    }
                ));
            }
            Trans::Trans(state_idx) => state_chars.entry(*state_idx).or_default().push(*char),
        }
    }

    for (StateIdx(next_state), chars) in state_chars.iter() {
        let pat = quote!(#(#chars)|*);

        let next = if states[*next_state].predecessors.len() == 1 {
            generate_state_arm(ctx, *next_state, &states[*next_state], states)
        } else {
            let StateIdx(next_state) = ctx.renumber_state(StateIdx(*next_state));
            quote!(
                self.__state = #next_state;
            )
        };

        state_char_arms.push(quote!(
            #pat => {
                self.__current_match_end += char.len_utf8();
                let _ = self.__iter.next();
                #next
            }
        ));
    }

    // Add range transitions. Same as above, use chain of "or"s for ranges with same transition.
    let mut state_ranges: FxHashMap<StateIdx, Vec<(char, char)>> = Default::default();
    for range in range_transitions.iter() {
        assert_eq!(range.values.len(), 1);
        match &range.values[0] {
            Trans::Trans(state_idx) => state_ranges.entry(*state_idx).or_default().push((
                char::try_from(range.start).unwrap(),
                char::try_from(range.end).unwrap(),
            )),
            Trans::Accept(action) => {
                let action_code = generate_rhs_code(ctx, *action);
                let range_start = char::from_u32(range.start).unwrap();
                let range_end = char::from_u32(range.end).unwrap();
                state_char_arms.push(quote!(
                    x if x >= #range_start && x <= #range_end => {
                        self.__current_match_end += char.len_utf8();
                        let _ = self.__iter.next();
                        #action_code
                    }
                ));
            }
        }
    }

    for (StateIdx(next_state), ranges) in state_ranges.into_iter() {
        let guard = if ranges.len() > MAX_GUARD_SIZE {
            let binary_search_table_id = ctx.add_search_table(ranges);

            quote!(binary_search(x, &#binary_search_table_id))
        } else {
            let range_checks: Vec<TokenStream> = ranges
                .into_iter()
                .map(|(range_begin, range_end)| quote!((x >= #range_begin && x <= #range_end)))
                .collect();

            quote!(#(#range_checks)||*)
        };

        let next = if states[next_state].predecessors.len() == 1 {
            generate_state_arm(ctx, next_state, &states[next_state], states)
        } else {
            let StateIdx(next_state) = ctx.renumber_state(StateIdx(next_state));
            quote!(
                self.__state = #next_state;
            )
        };

        state_char_arms.push(quote!(
            x if #guard => {
                self.__current_match_end += x.len_utf8();
                let _ = self.__iter.next();
                #next
            }
        ));
    }

    state_char_arms.push(quote!(_ => { #default_rhs }));

    state_char_arms
}

// NB. Generates multiple states without enclosing `{...}`, see comments in
// `generate_semantic_action`
fn generate_rhs_code(ctx: &CgCtx, action: SemanticActionIdx) -> TokenStream {
    generate_semantic_action_call(ctx, &action.symbol().into_token_stream())
}

// NB. This function generates multiple statements but without enclosing `{...}`. Make sure to
// generate braces in the use site. This is to avoid redundant `{...}` in some cases (allows
// prepending/appending statements without creating new blocks).
fn generate_semantic_action_call(ctx: &CgCtx, action_fn: &TokenStream) -> TokenStream {
    generate_action_result_handler(ctx, quote!(#action_fn(self)))
}

fn generate_action_result_handler(ctx: &CgCtx, action_result: TokenStream) -> TokenStream {
    let action_type_name = ctx.action_type_name();
    let has_user_error = ctx.user_error_type().is_some();

    let map_res = if has_user_error {
        quote!(match res {
            Ok(tok) => Ok((match_start, tok, self.__current_match_end)),
            Err(err) => Err(LexerError::UserError(err)),
        })
    } else {
        quote!(Ok((match_start, res, self.__current_match_end)))
    };

    quote!(match #action_result {
        #action_type_name::Continue => {
            self.__state = self.__initial_state;
        }
        #action_type_name::Return(res) => {
<<<<<<< HEAD
            self.state = self.initial_state;
            let match_start = self.current_match_start;
            self.current_match_start = self.current_match_end;
            return Some(#map_res);
        }
        #action_type_name::Switch(rule_set) => {
            self.switch(rule_set);
        }
        #action_type_name::SwitchAndResetMatch(rule_set) => {
            self.switch(rule_set);
            self.current_match_start = self.current_match_end;
        }
        #action_type_name::SwitchAndReturn(res, rule_set) => {
            self.switch(rule_set);
            let match_start = self.current_match_start;
            self.current_match_start = self.current_match_end;
=======
            self.__state = self.__initial_state;
            let match_start = self.__current_match_start;
            self.__current_match_start = self.__current_match_end;
>>>>>>> 2470234a
            return Some(#map_res);
        }
    })
}

fn generate_semantic_action_fns(ctx: &CgCtx) -> TokenStream {
    let lexer_name = ctx.lexer_name();
    let token_type = ctx.token_type();
    let user_error_type = ctx.user_error_type();
    let action_type_name = ctx.action_type_name();

    let result_type = match user_error_type {
        None => quote!(#action_type_name<#token_type>),
        Some(user_error_type) => quote!(#action_type_name<Result<#token_type, #user_error_type>>),
    };

    let fns: Vec<TokenStream> = ctx
        .iter_semantic_actions()
        .map(|(idx, action)| {
            let ident = idx.symbol();

            let rhs = match action {
                RuleRhs::None => {
                    if user_error_type.is_some() {
                        quote!(|__lexer: &mut #lexer_name| __lexer.continue_().map_token(Ok))
                    } else {
                        quote!(|__lexer: &mut #lexer_name| __lexer.continue_())
                    }
                }

                RuleRhs::Rhs { expr, kind } => {
                    match kind {
                        RuleKind::Simple => {
                            if user_error_type.is_some() {
                                quote!(|__lexer: &mut #lexer_name| __lexer.return_(#expr).map_token(Ok))
                            } else {
                                quote!(|__lexer: &mut #lexer_name| __lexer.return_(#expr))
                            }
                        }
                        RuleKind::Fallible => quote!(#expr),
                        RuleKind::Infallible => {
                            if user_error_type.is_some() {
                                quote!(|__lexer: &mut #lexer_name| {
                                    let semantic_action:
                                        for<'lexer, 'input> fn(&'lexer mut #lexer_name<'input>) -> #action_type_name<#token_type> =
                                            #expr;

                                    semantic_action(__lexer).map_token(Ok)
                                })
                            } else {
                                quote!(#expr)
                            }
                        }
                    }
                }
            };

            quote!(
                static #ident: for<'lexer, 'input> fn(&'lexer mut #lexer_name<'input>) -> #result_type =
                    #rhs;
            )
        })
        .collect();

    quote!(#(#fns)*)
}<|MERGE_RESOLUTION|>--- conflicted
+++ resolved
@@ -146,17 +146,6 @@
             Continue,
             // User action returned a token, return it
             Return(T),
-<<<<<<< HEAD
-            // User action requested switching to the given rule set
-            Switch(#rule_name_enum_name),
-            // User action requested switching to the given rule set
-            // and resetting the match stack.
-            SwitchAndResetMatch(#rule_name_enum_name),
-            // Combination or `Switch` and `Return`: add token to the match stack, switch to the
-            // given rule set
-            SwitchAndReturn(T, #rule_name_enum_name),
-=======
->>>>>>> 2470234a
         }
 
         impl<T> #action_type_name<T> {
@@ -169,15 +158,6 @@
                         #action_type_name::Continue,
                     #action_type_name::Return(t) =>
                         #action_type_name::Return(f(t)),
-<<<<<<< HEAD
-                    #action_type_name::Switch(state) =>
-                        #action_type_name::Switch(state),
-                    #action_type_name::SwitchAndResetMatch(state) =>
-                        #action_type_name::SwitchAndResetMatch(state),
-                    #action_type_name::SwitchAndReturn(t, state) =>
-                        #action_type_name::SwitchAndReturn(f(t), state),
-=======
->>>>>>> 2470234a
                 }
             }
         }
@@ -242,15 +222,7 @@
 
             #switch_method
 
-<<<<<<< HEAD
-            fn switch_and_reset_match<T>(self, rule: #rule_name_enum_name) -> #action_type_name<T> {
-                #action_type_name::SwitchAndResetMatch(rule)
-            }
-
-            fn continue_<T>(self) -> #action_type_name<T> {
-=======
             fn continue_<T>(&self) -> #action_type_name<T> {
->>>>>>> 2470234a
                 #action_type_name::Continue
             }
 
@@ -750,28 +722,9 @@
             self.__state = self.__initial_state;
         }
         #action_type_name::Return(res) => {
-<<<<<<< HEAD
-            self.state = self.initial_state;
-            let match_start = self.current_match_start;
-            self.current_match_start = self.current_match_end;
-            return Some(#map_res);
-        }
-        #action_type_name::Switch(rule_set) => {
-            self.switch(rule_set);
-        }
-        #action_type_name::SwitchAndResetMatch(rule_set) => {
-            self.switch(rule_set);
-            self.current_match_start = self.current_match_end;
-        }
-        #action_type_name::SwitchAndReturn(res, rule_set) => {
-            self.switch(rule_set);
-            let match_start = self.current_match_start;
-            self.current_match_start = self.current_match_end;
-=======
             self.__state = self.__initial_state;
             let match_start = self.__current_match_start;
             self.__current_match_start = self.__current_match_end;
->>>>>>> 2470234a
             return Some(#map_res);
         }
     })
