--- conflicted
+++ resolved
@@ -2,13 +2,9 @@
 //!
 //! [1]: https://github.com/osa1/lexgen
 
-<<<<<<< HEAD
 pub mod ast;
-=======
-mod ast;
 mod builtin;
 mod char_ranges;
->>>>>>> 36747ea6
 mod dfa;
 mod display;
 mod nfa;
