--- conflicted
+++ resolved
@@ -7,13 +7,10 @@
 #[derive(Debug, Clone, PartialEq, Eq, PartialOrd, Ord, Hash)]
 pub struct Var(pub String);
 
-<<<<<<< HEAD
-#[derive(Clone)]
-=======
 #[derive(Debug, Clone, PartialEq, Eq, PartialOrd, Ord, Hash)]
 pub struct Builtin(pub String);
 
->>>>>>> 36747ea6
+#[derive(Clone)]
 pub struct Lexer {
     pub public: bool,
     pub type_name: syn::Ident,
