<<<<<<< HEAD
[package]
name = "lexgen"
version = "0.5.0"
authors = ["Ömer Sinan Ağacan <omeragacan@gmail.com>"]
description = "A fully-featured lexer generator implemented as a proc macro"
edition = "2018"
license = "MIT"
homepage = "https://github.com/osa1/lexgen"

[lib]
proc_macro = false

[[bin]]
name = "lexgen_test"
path = "bin/lexgen_test.rs"

[dependencies]
fxhash = "0.2"
proc-macro2 = "1.0"
quote = "1.0"
syn = { version = "1.0", features = ["full", "extra-traits"] }

[dev-dependencies]
criterion = { version = "0.3.4", features = ["html_reports"] }

[profile.release]
debug = true

[[bench]]
name = "benchmarks"
harness = false
=======
[workspace]
members = [
    "crates/char_range_gen",
    "crates/lexgen",
    "crates/lexgen_util",
]
>>>>>>> 7b80f77e
<|MERGE_RESOLUTION|>--- conflicted
+++ resolved
@@ -1,40 +1,6 @@
-<<<<<<< HEAD
-[package]
-name = "lexgen"
-version = "0.5.0"
-authors = ["Ömer Sinan Ağacan <omeragacan@gmail.com>"]
-description = "A fully-featured lexer generator implemented as a proc macro"
-edition = "2018"
-license = "MIT"
-homepage = "https://github.com/osa1/lexgen"
-
-[lib]
-proc_macro = false
-
-[[bin]]
-name = "lexgen_test"
-path = "bin/lexgen_test.rs"
-
-[dependencies]
-fxhash = "0.2"
-proc-macro2 = "1.0"
-quote = "1.0"
-syn = { version = "1.0", features = ["full", "extra-traits"] }
-
-[dev-dependencies]
-criterion = { version = "0.3.4", features = ["html_reports"] }
-
-[profile.release]
-debug = true
-
-[[bench]]
-name = "benchmarks"
-harness = false
-=======
 [workspace]
 members = [
     "crates/char_range_gen",
     "crates/lexgen",
     "crates/lexgen_util",
-]
->>>>>>> 7b80f77e
+]