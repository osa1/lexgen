mod ctx;
mod search_table;

use ctx::CgCtx;

use super::simplify::Trans;
use super::{State, StateIdx, DFA};

use crate::ast::{RuleKind, RuleRhs};
use crate::collections::{Map, Set};
use crate::nfa::AcceptingState;
use crate::range_map::{Range, RangeMap};
use crate::right_ctx::{RightCtxDFAs, RightCtxIdx};
use crate::semantic_action_table::{SemanticActionIdx, SemanticActionTable};

use std::convert::TryFrom;

use proc_macro2::{Span, TokenStream};
use quote::{quote, ToTokens};
use syn::visit::Visit;

// Max. size for guards in ranges. When a case have more ranges than this we generate a binary
// search table.
//
// Using binary search for large number of guards should be more efficient in runtime, but more
// importantly, when using builtin regexes like `$$uppercase` that has a lot of cases (see
// `char_ranges` module), rustc uses GiBs of RAM when compiling the generated code, even in debug
// mode. For example, the test `builtins` takes more than 32GiB of memory to compile.
//
// Binary search does less comparisons in the worst case when we have more than 3 cases, but the
// code for binary search is more complicated than a chain of `||`s, so I think it makes sense to
// have a slightly larger number here.
const MAX_GUARD_SIZE: usize = 9;

struct LifetimeVisitor<'a> {
    lifetimes: &'a mut Vec<syn::Lifetime>,
}

impl<'ast, 'a> Visit<'ast> for LifetimeVisitor<'a> {
    fn visit_lifetime(&mut self, node: &'ast syn::Lifetime) {
        if node.ident != "static" && node.ident != "input" {
            self.lifetimes.push(node.clone())
        }
    }
}

pub fn reify(
    dfa: DFA<Trans<SemanticActionIdx>, SemanticActionIdx>,
    right_ctx_dfas: &RightCtxDFAs<StateIdx>,
    semantic_actions: SemanticActionTable,
    user_state_type: Option<syn::Type>,
    user_error_type: Option<syn::Type>,
    rule_states: Map<String, StateIdx>,
    lexer_name: syn::Ident,
    token_type: syn::Type,
    public: bool,
) -> TokenStream {
    let rule_name_enum_name =
        syn::Ident::new(&(lexer_name.to_string() + "Rule"), lexer_name.span());

    let rule_name_idents: Vec<syn::Ident> = rule_states
        .keys()
        .map(|rule_name| syn::Ident::new(rule_name, Span::call_site()))
        .collect();

    let visibility = if public { quote!(pub) } else { quote!() };

    let mut ctx = CgCtx::new(
        &dfa,
        semantic_actions,
        lexer_name,
        token_type,
        user_error_type,
        rule_states,
    );

    let (user_state_lifetimes, user_state_type) = match user_state_type {
        None => (Vec::new(), quote!(())),
        Some(ty) => {
            let mut lifetimes = Vec::new();
            {
                let mut visitor = LifetimeVisitor {
                    lifetimes: &mut lifetimes,
                };
                visitor.visit_type(&ty);
            }
            (lifetimes, ty.into_token_stream())
        }
    };

    let match_arms = generate_state_arms(&mut ctx, dfa);

    let switch_method = generate_switch(&ctx, &rule_name_enum_name);

    let token_type = ctx.token_type();

    let error_type = match ctx.user_error_type() {
        None => quote!(::std::convert::Infallible),
        Some(error_type) => error_type.into_token_stream(),
    };

    let semantic_action_fn_ret_ty = match ctx.user_error_type() {
        None => {
            quote!(::lexgen_util::SemanticActionResult<Result<#token_type, ::std::convert::Infallible>>)
        }
        Some(user_error_type) => {
            quote!(::lexgen_util::SemanticActionResult<Result<#token_type, #user_error_type>>)
        }
    };

    let semantic_action_fns =
        generate_semantic_action_fns(&ctx, &user_state_lifetimes, &semantic_action_fn_ret_ty);

    let right_ctx_fns = generate_right_ctx_fns(&mut ctx, right_ctx_dfas);

    let search_tables = ctx.take_search_tables();

    let binary_search_fn = if search_tables.is_empty() {
        quote!()
    } else {
        quote!(
            fn binary_search(c: char, table: &[(char, char)]) -> bool {
                table
                    .binary_search_by(|(start, end)| match c.cmp(start) {
                        std::cmp::Ordering::Greater => {
                            if c <= *end {
                                std::cmp::Ordering::Equal
                            } else {
                                std::cmp::Ordering::Less
                            }
                        }
                        std::cmp::Ordering::Equal => std::cmp::Ordering::Equal,
                        std::cmp::Ordering::Less => std::cmp::Ordering::Greater,
                    })
                    .is_ok()
            }
        )
    };

    let search_tables: Vec<TokenStream> = search_tables
        .iter()
        .map(|(ranges, ident)| {
            let n_ranges = ranges.len();
            let pairs: Vec<TokenStream> = ranges
                .iter()
                .map(|(start, end)| quote!((#start, #end)))
                .collect();
            quote!(
                static #ident: [(char, char); #n_ranges] = [
                    #(#pairs),*
                ];
            )
        })
        .collect();

    let token_type = ctx.token_type();

    // Name of the type synonym:
    // type #lexer_name<'input, I> = #lexer_name_<'input, I, #user_state_type>
    let lexer_name = ctx.lexer_name();

    // Name of the lexer struct:
    // struct #lexer_struct_name<'input, I: Iterator<Item = char> + Clone, S> { ... }
    //
    // This struct with a state parameter is needed to be able to have `impl` blocks that require
    // `S: Default` in the methods without requiring the user state to implement `Default` when
    // those methods are not used.
    let lexer_struct_name = syn::Ident::new(&(lexer_name.to_string() + "_"), lexer_name.span());

    quote!(
        // An enum for the rule sets in the DFA. `Init` is the initial, unnamed rule set.
        #[derive(Clone, Copy)]
        enum #rule_name_enum_name {
            #(#rule_name_idents,)*
        }

<<<<<<< HEAD
        #visibility struct #lexer_name<'input, #(#user_state_lifetimes,)* I: Iterator<Item = char> + Clone>(
=======
        #visibility struct #lexer_struct_name<'input, I: Iterator<Item = char> + Clone, S>(
>>>>>>> 8410f490
            ::lexgen_util::Lexer<
                'input,
                I,
                #token_type,
                S,
                #error_type,
                #lexer_name<'input, #(#user_state_lifetimes,)* I>
            >
        );

        #visibility type #lexer_name<'input, I> = #lexer_struct_name<'input, I, #user_state_type>;

        // Methods below for using in semantic actions
<<<<<<< HEAD
        impl<'input, #(#user_state_lifetimes,)* I: Iterator<Item = char> + Clone> #lexer_name<'input, #(#user_state_lifetimes,)* I> {
=======
        impl<'input, I: Iterator<Item = char> + Clone, S> #lexer_struct_name<'input, I, S> {
>>>>>>> 8410f490
            fn switch_and_return<T>(&mut self, rule: #rule_name_enum_name, token: T) -> ::lexgen_util::SemanticActionResult<T> {
                self.switch::<T>(rule);
                ::lexgen_util::SemanticActionResult::Return(token)
            }

            fn return_<T>(&self, token: T) -> ::lexgen_util::SemanticActionResult<T> {
                ::lexgen_util::SemanticActionResult::Return(token)
            }

            #switch_method

            fn continue_<T>(&self) -> ::lexgen_util::SemanticActionResult<T> {
                ::lexgen_util::SemanticActionResult::Continue
            }

            fn state(&mut self) -> &mut S {
                self.0.state()
            }

            fn reset_match(&mut self) {
                self.0.reset_match()
            }

            fn match_(&self) -> &'input str {
                self.0.match_()
            }

            fn match_loc(&self) -> (::lexgen_util::Loc, ::lexgen_util::Loc) {
                self.0.match_loc()
            }

            fn peek(&mut self) -> Option<char> {
                self.0.peek()
            }
        }

<<<<<<< HEAD
        impl<'input #(, #user_state_lifetimes)*> #lexer_name<'input, #(#user_state_lifetimes,)* ::std::str::Chars<'input>> {
            #visibility fn new(input: &'input str) -> Self
            where
                #user_state_type: Default,
            {
                #lexer_name(::lexgen_util::Lexer::new(input))
=======
        impl<'input, S: ::std::default::Default> #lexer_struct_name<'input, ::std::str::Chars<'input>, S> {
            #visibility fn new(input: &'input str) -> Self {
                #lexer_struct_name(::lexgen_util::Lexer::new(input))
>>>>>>> 8410f490
            }
        }

        impl<'input> #lexer_struct_name<'input, ::std::str::Chars<'input>, #user_state_type> {
            #visibility fn new_with_state(input: &'input str, user_state: #user_state_type) -> Self {
                #lexer_struct_name(::lexgen_util::Lexer::new_with_state(input, user_state))
            }
        }

<<<<<<< HEAD
        impl<'input: 'static, #(#user_state_lifetimes, )* I: Iterator<Item = char> + Clone> #lexer_name<'static, #(#user_state_lifetimes,)* I> {
            #visibility fn new_from_iter(iter: I) -> Self
            where
                #user_state_type: Default,
            {
                #lexer_name(::lexgen_util::Lexer::new_from_iter(iter))
=======
        impl<I: Iterator<Item = char> + Clone, S: ::std::default::Default> #lexer_struct_name<'static, I, S> {
            #visibility fn new_from_iter(iter: I) -> Self {
                #lexer_struct_name(::lexgen_util::Lexer::new_from_iter(iter))
>>>>>>> 8410f490
            }
        }

        impl<I: Iterator<Item = char> + Clone> #lexer_struct_name<'static, I, #user_state_type> {
            #visibility fn new_from_iter_with_state(iter: I, user_state: #user_state_type) -> Self {
                #lexer_struct_name(::lexgen_util::Lexer::new_from_iter_with_state(iter, user_state))
            }
        }

        #(#search_tables)*
        #binary_search_fn
        #semantic_action_fns
        #(#right_ctx_fns)*

<<<<<<< HEAD
        impl<'input, #(#user_state_lifetimes,)* I: Iterator<Item = char> + Clone> Iterator for #lexer_name<'input, #(#user_state_lifetimes,)* I> {
=======
        impl<'input, I: Iterator<Item = char> + Clone> Iterator for #lexer_struct_name<'input, I, #user_state_type> {
>>>>>>> 8410f490
            type Item = Result<(::lexgen_util::Loc, #token_type, ::lexgen_util::Loc), ::lexgen_util::LexerError<#error_type>>;

            fn next(&mut self) -> Option<Self::Item> {
                loop {
                    if self.0.__done {
                        return None;
                    }

                    // println!("state = {:?}, next char = {:?}", self.0.__state, self.0.peek());
                    match self.0.__state {
                        #(#match_arms,)*
                    }
                }
            }
        }
    )
}

fn generate_switch(ctx: &CgCtx, enum_name: &syn::Ident) -> TokenStream {
    let mut arms: Vec<TokenStream> = vec![];

    for (rule_name, state_idx) in ctx.rule_states().iter() {
        let StateIdx(state_idx) = ctx.renumber_state(*state_idx);
        let rule_ident = syn::Ident::new(rule_name, Span::call_site());
        arms.push(quote!(
            #enum_name::#rule_ident =>
                self.0.__state = #state_idx
        ));
    }

    quote!(
        fn switch<A>(&mut self, rule: #enum_name) -> ::lexgen_util::SemanticActionResult<A> {
            match rule {
                #(#arms,)*
            }
            self.0.__initial_state = self.0.__state;
            ::lexgen_util::SemanticActionResult::Continue
        }
    )
}

/// Generate arms of `match self.__state { ... }` of a DFA.
fn generate_state_arms(
    ctx: &mut CgCtx,
    dfa: DFA<Trans<SemanticActionIdx>, SemanticActionIdx>,
) -> Vec<TokenStream> {
    let DFA { states } = dfa;

    let mut match_arms: Vec<TokenStream> = vec![];

    let n_states = states.len();

    for (state_idx, state) in states.iter().enumerate() {
        if state.predecessors.len() == 1 && !state.initial {
            continue;
        }

        let state_code: TokenStream = generate_state_arm(ctx, state_idx, state, &states);

        let StateIdx(state_idx) = ctx.renumber_state(StateIdx(state_idx));
        let state_idx_pat = if state_idx == n_states - ctx.n_inlined_states() - 1 {
            quote!(_)
        } else {
            quote!(#state_idx)
        };

        match_arms.push(quote!(
            #state_idx_pat => { #state_code }
        ));
    }

    match_arms
}

// NB. Does not generate braces around the code
fn generate_state_arm(
    ctx: &mut CgCtx,
    state_idx: usize,
    state: &State<Trans<SemanticActionIdx>, SemanticActionIdx>,
    states: &[State<Trans<SemanticActionIdx>, SemanticActionIdx>],
) -> TokenStream {
    let State {
        initial,
        char_transitions,
        range_transitions,
        any_transition,
        end_of_input_transition,
        accepting,
        predecessors: _,
    } = state;

    let fail = || -> TokenStream {
        let action = generate_semantic_action_call(&quote!(semantic_action));
        quote!(match self.0.backtrack() {
            Err(err) => return Some(Err(err)),
            Ok(semantic_action) => #action,
        })
    };

    // When we can't take char or range transitions, take the 'any' transition if it exists, or
    // fail (backtrack or raise error)
    let default_action = any_transition
        .as_ref()
        .map(|any_transition| generate_any_transition(ctx, states, any_transition, fail()))
        .unwrap_or_else(fail);

    let state_char_arms = generate_state_char_arms(
        ctx,
        states,
        char_transitions,
        range_transitions,
        &default_action,
    );

    // In initial state (rule `Init`) unhandled end-of-input yields `None`. In other states we
    // expect to see a end-of-input handler, or fail with "unexpected end-of-input".
    let end_of_input_default_action = if state_idx == 0 {
        quote!(return None;)
    } else {
        fail()
    };

    let end_of_input_action = match end_of_input_transition {
        Some(end_of_input_transition) => match end_of_input_transition {
            Trans::Accept(accepting_states) => {
                test_right_ctxs(ctx, accepting_states, end_of_input_default_action)
            }
            Trans::Trans(next_state) => {
                let StateIdx(next_state) = ctx.renumber_state(*next_state);
                quote!(self.0.__state = #next_state;)
            }
        },
        None => end_of_input_default_action,
    };

    let end_of_input_action = quote!(
        self.0.__done = true; // don't handle end-of-input again
        #end_of_input_action
    );

    if state_idx == 0 {
        assert!(initial);

        // See #12 for the special case in state 0 (rule Init)
        quote!(
            self.reset_match();

            match self.0.next() {
                None => {
                    #end_of_input_action
                }
                Some(char) => {
                    match char {
                        #(#state_char_arms,)*
                    }
                }
            }
        )
    } else if !accepting.is_empty() {
        // Accepting state
        let mut rhss: Vec<(TokenStream, TokenStream)> = Vec::with_capacity(accepting.len());
        let mut default = quote!();

        for AcceptingState { value, right_ctx } in accepting.iter() {
            match right_ctx {
                Some(right_ctx) => {
                    let right_ctx_fn = right_ctx_fn_name(ctx.lexer_name(), right_ctx);
                    let semantic_fn = ctx.semantic_action_fn_ident(*value);
                    rhss.push((
                        quote!(#right_ctx_fn(self.0.__iter.clone())),
                        quote!(self.0.set_accepting_state(#semantic_fn)),
                    ));
                }
                None => {
                    let semantic_fn = ctx.semantic_action_fn_ident(*value);
                    default = quote!(self.0.set_accepting_state(#semantic_fn););
                    break;
                }
            }
        }

        let mut set_accepting_state = default;

        for (cond, rhs) in rhss.into_iter().rev() {
            set_accepting_state = quote!(if #cond { #rhs } else { #set_accepting_state });
        }

        quote!(
            #set_accepting_state

            match self.0.next() {
                None => {
                    #end_of_input_action
                }
                Some(char) => {
                    match char {
                        #(#state_char_arms,)*
                    }
                }
            }
        )
    } else {
        // Non-accepting state
        quote!(match self.0.next() {
            None => {
                #end_of_input_action
            }
            Some(char) => {
                match char {
                    #(#state_char_arms,)*
                }
            }
        })
    }
}

fn generate_any_transition(
    ctx: &mut CgCtx,
    states: &[State<Trans<SemanticActionIdx>, SemanticActionIdx>],
    trans: &Trans<SemanticActionIdx>,
    fail: TokenStream,
) -> TokenStream {
    let action = match trans {
        Trans::Trans(StateIdx(next_state)) => {
            if states[*next_state].predecessors.len() == 1 {
                generate_state_arm(ctx, *next_state, &states[*next_state], states)
            } else {
                let StateIdx(next_state) = ctx.renumber_state(StateIdx(*next_state));
                quote!(self.0.__state = #next_state;)
            }
        }

        Trans::Accept(accepting_states) => test_right_ctxs(ctx, accepting_states, fail),
    };

    quote!(
        #action
    )
}

/// Generate arms for `match char { ... }`
fn generate_state_char_arms(
    ctx: &mut CgCtx,
    states: &[State<Trans<SemanticActionIdx>, SemanticActionIdx>],
    char_transitions: &Map<char, Trans<SemanticActionIdx>>,
    range_transitions: &RangeMap<Trans<SemanticActionIdx>>,
    // RHS of the default alternative for this `match` (_ => <default_rhs>)
    default_rhs: &TokenStream,
) -> Vec<TokenStream> {
    // Arms of the `match` for the current character
    let mut state_char_arms: Vec<TokenStream> = vec![];

    // Collect characters for next states, to be able to use or patterns in arms and reduce code
    // size
    let mut state_chars: Map<StateIdx, Vec<char>> = Default::default();
    for (char, next) in char_transitions {
        match next {
            Trans::Accept(accepting) => {
                let action_code = test_right_ctxs(ctx, accepting, default_rhs.clone());
                state_char_arms.push(quote!(
                    #char => {
                        #action_code
                    }
                ));
            }
            Trans::Trans(state_idx) => state_chars.entry(*state_idx).or_default().push(*char),
        }
    }

    // Add char transitions
    for (StateIdx(next_state), chars) in state_chars.iter() {
        let pat = quote!(#(#chars)|*);

        let next = if states[*next_state].predecessors.len() == 1 {
            generate_state_arm(ctx, *next_state, &states[*next_state], states)
        } else {
            let StateIdx(next_state) = ctx.renumber_state(StateIdx(*next_state));
            quote!(
                self.0.__state = #next_state;
            )
        };

        state_char_arms.push(quote!(
            #pat => {
                #next
            }
        ));
    }

    // Same as above for range transitions. Use chain of "or"s for ranges with same transition.
    let mut state_ranges: Map<StateIdx, Vec<(char, char)>> = Default::default();

    for range in range_transitions.iter() {
        match &range.value {
            Trans::Trans(state_idx) => state_ranges.entry(*state_idx).or_default().push((
                char::try_from(range.start).unwrap(),
                char::try_from(range.end).unwrap(),
            )),
            Trans::Accept(accepting) => {
                let action_code = test_right_ctxs(ctx, accepting, default_rhs.clone());

                let range_start = char::from_u32(range.start).unwrap();
                let range_end = char::from_u32(range.end).unwrap();

                let range_check = inclusive_range_contains(quote!(x), range_start, range_end);
                state_char_arms.push(quote!(
                    x if #range_check => {
                        #action_code
                    }
                ));
            }
        }
    }

    // Add range transitions
    for (StateIdx(next_state), ranges) in state_ranges.into_iter() {
        let guard = if ranges.len() > MAX_GUARD_SIZE {
            let binary_search_table_id = ctx.add_search_table(ranges);

            quote!(binary_search(x, &#binary_search_table_id))
        } else {
            let range_checks: Vec<TokenStream> = ranges
                .into_iter()
                .map(|(range_begin, range_end)| {
                    if range_begin == range_end {
                        quote!(x == #range_begin)
                    } else {
                        quote!((x >= #range_begin && x <= #range_end))
                    }
                })
                .collect();

            quote!(#(#range_checks)||*)
        };

        let next = if states[next_state].predecessors.len() == 1 {
            generate_state_arm(ctx, next_state, &states[next_state], states)
        } else {
            let StateIdx(next_state) = ctx.renumber_state(StateIdx(next_state));
            quote!(
                self.0.__state = #next_state;
            )
        };

        state_char_arms.push(quote!(
            x if #guard => {
                #next
            }
        ));
    }

    state_char_arms.push(quote!(_ => { #default_rhs }));

    state_char_arms
}

/// Generate call to the semantic action function with the given index and handle the result.
fn generate_rhs_code(ctx: &CgCtx, action: SemanticActionIdx) -> TokenStream {
    let semantic_action_call =
        generate_semantic_action_call(&ctx.semantic_action_fn_ident(action).into_token_stream());

    quote!(
        self.0.reset_accepting_state();
        #semantic_action_call
    )
}

/// Generate call to the given semantic action function and handle the result.
fn generate_semantic_action_call(action_fn: &TokenStream) -> TokenStream {
    let map_res = quote!(match res {
        Ok(tok) => Ok((match_start, tok, match_end)),
        Err(err) => Err(::lexgen_util::LexerError {
            location: self.match_loc().0,
            kind: ::lexgen_util::LexerErrorKind::Custom(err),
        }),
    });

    quote!(match #action_fn(self) {
        ::lexgen_util::SemanticActionResult::Continue => {
            self.0.__state = self.0.__initial_state;
        }
        ::lexgen_util::SemanticActionResult::Return(res) => {
            self.0.__state = self.0.__initial_state;
            let (match_start, match_end) = self.match_loc();
            self.0.reset_match();
            return Some(#map_res);
        }
    })
}

fn generate_semantic_action_fns(
    ctx: &CgCtx,
    user_state_lifetimes: &Vec<syn::Lifetime>,
    semantic_action_fn_ret_ty: &TokenStream,
) -> TokenStream {
    let lexer_name = ctx.lexer_name();
    let token_type = ctx.token_type();

    let fns: Vec<TokenStream> = ctx
        .iter_semantic_actions()
        .map(|(idx, action)| {
            let ident = ctx.semantic_action_fn_ident(idx);

            let rhs = match action {
                RuleRhs::None => {
                    quote!(|__lexer: &mut #lexer_name<'input, #(#user_state_lifetimes, )* I>| __lexer.continue_().map_token(Ok))
                }

                RuleRhs::Rhs { expr, kind } => {
                    match kind {
                        RuleKind::Simple => {
                            quote!(|__lexer: &'lexer mut #lexer_name<'input, #(#user_state_lifetimes, )* I>| __lexer.return_(#expr).map_token(Ok))
                        }
                        RuleKind::Fallible => quote!(#expr),
                        RuleKind::Infallible => {
                            quote!(|__lexer: &'lexer mut #lexer_name<'input, #(#user_state_lifetimes, )* I>| {
                                let semantic_action:
                                    fn(&'lexer mut #lexer_name<'input, #(#user_state_lifetimes, )* I>) -> ::lexgen_util::SemanticActionResult<#token_type> =
                                        #expr;

                                semantic_action(__lexer).map_token(Ok)
                            })
                        }
                    }
                }
            };

            quote!(
                #[allow(non_snake_case)]
                fn #ident<'lexer, #(#user_state_lifetimes, )* 'input, I: Iterator<Item = char> + Clone>(lexer: &'lexer mut #lexer_name<'input, #(#user_state_lifetimes, )* I>) -> #semantic_action_fn_ret_ty {
                    let action: fn(&'lexer mut #lexer_name<'input, #(#user_state_lifetimes, )* I>) -> #semantic_action_fn_ret_ty = #rhs;
                    action(lexer)
                }
            )
        })
        .collect();

    quote!(#(#fns)*)
}

fn right_ctx_fn_name(lexer_name: &syn::Ident, idx: &RightCtxIdx) -> syn::Ident {
    syn::Ident::new(
        &format!("{}_RIGHT_CTX_{}", lexer_name, idx.as_usize()),
        Span::call_site(),
    )
}

fn generate_right_ctx_fns(
    ctx: &mut CgCtx,
    right_ctx_dfas: &RightCtxDFAs<StateIdx>,
) -> Vec<TokenStream> {
    let mut fns = vec![];

    let lexer_name = ctx.lexer_name().clone();

    for (idx, dfa) in right_ctx_dfas.iter() {
        let fn_name = right_ctx_fn_name(&lexer_name, &idx);

        let match_arms = generate_right_ctx_state_arms(ctx, dfa);

        fns.push(
            quote!(fn #fn_name<I: Iterator<Item = char> + Clone>(mut input: I) -> bool {
                let mut state: usize = 0;

                loop {
                    match state {
                        #(#match_arms)*
                    }
                }
            }),
        );
    }

    fns
}

fn generate_right_ctx_state_arms(ctx: &mut CgCtx, dfa: &DFA<StateIdx, ()>) -> Vec<TokenStream> {
    let DFA { states } = dfa;

    let mut match_arms: Vec<TokenStream> = vec![];

    let n_states = states.len();

    for (state_idx, state) in states.iter().enumerate() {
        let state_code: TokenStream = generate_right_ctx_state_arm(ctx, state, states);

        let state_idx_pat = if state_idx == n_states - 1 {
            quote!(_)
        } else {
            quote!(#state_idx)
        };

        match_arms.push(quote!(
            #state_idx_pat => { #state_code }
        ));
    }

    match_arms
}

fn generate_right_ctx_state_arm(
    ctx: &mut CgCtx,
    state: &State<StateIdx, ()>,
    states: &[State<StateIdx, ()>],
) -> TokenStream {
    let State {
        initial: _,
        char_transitions,
        range_transitions,
        any_transition,
        end_of_input_transition,
        accepting,
        predecessors: _,
    } = state;

    let state_char_arms =
        generate_right_ctx_state_char_arms(ctx, states, char_transitions, range_transitions);

    // Make sure right contexts don't have right contexts. We don't allow this in the syntax
    // currently.
    for accepting_state in accepting {
        assert_eq!(accepting_state.right_ctx, None);
    }

    if !accepting.is_empty() {
        return quote!(return true);
    }

    let eof = match end_of_input_transition {
        Some(StateIdx(eof_next)) => quote!(state = #eof_next),
        None => quote!(return false),
    };

    let def = match any_transition {
        Some(StateIdx(any_next)) => quote!(state = #any_next),
        None => quote!(return false),
    };

    quote!(
        match input.next() {
            None => #eof,
            Some(char) => {
                match char {
                    #(#state_char_arms,)*
                    _ => #def,
                }
            }
        }
    )
}

// NB. Does not add default case
fn generate_right_ctx_state_char_arms(
    ctx: &mut CgCtx,
    states: &[State<StateIdx, ()>],
    char_transitions: &Map<char, StateIdx>,
    range_transitions: &RangeMap<StateIdx>,
) -> Vec<TokenStream> {
    // Arms of the `match` for the current character
    let mut state_char_arms: Vec<TokenStream> = vec![];

    // Collect characters for next states, to be able to use or patterns in arms and reduce code
    // size
    let mut state_chars: Map<StateIdx, Vec<char>> = Default::default();

    // Set of chars that transition to an accepting state
    let mut accept_chars: Set<char> = Default::default();

    for (char, next) in char_transitions {
        if states[next.0].accepting.is_empty() {
            state_chars.entry(*next).or_default().push(*char);
        } else {
            accept_chars.insert(*char);
        }
    }

    // Add char transitions
    for (StateIdx(next_state), chars) in state_chars.iter() {
        let pat = quote!(#(#chars)|*);
        state_char_arms.push(quote!(#pat => self.state = #next_state));
    }

    if !accept_chars.is_empty() {
        let accept_chars: Vec<char> = accept_chars.into_iter().collect();
        state_char_arms.push(quote!(#(#accept_chars)|* => return true));
    }

    // Same as above for range transitions. Use chain of "or"s for ranges with same transition.
    let mut state_ranges: Map<StateIdx, Vec<(char, char)>> = Default::default();
    let mut accept_ranges: Set<(char, char)> = Default::default();

    for Range {
        start,
        end,
        value: next,
    } in range_transitions.iter()
    {
        let start = char::try_from(*start).unwrap();
        let end = char::try_from(*end).unwrap();

        if states[next.0].accepting.is_empty() {
            state_ranges.entry(*next).or_default().push((start, end));
        } else {
            accept_ranges.insert((start, end));
        }
    }

    // Add range transitions
    for (StateIdx(next_state), ranges) in state_ranges.into_iter() {
        let guard = if ranges.len() > MAX_GUARD_SIZE {
            let binary_search_table_id = ctx.add_search_table(ranges);

            quote!(binary_search(x, &#binary_search_table_id))
        } else {
            let range_checks: Vec<TokenStream> = ranges
                .into_iter()
                .map(|(range_begin, range_end)| {
                    inclusive_range_contains(quote!(x), range_begin, range_end)
                })
                .collect();

            quote!(#(#range_checks)||*)
        };

        state_char_arms.push(quote!(x if #guard => state = #next_state));
    }

    if !accept_ranges.is_empty() {
        let guard = if accept_ranges.len() > MAX_GUARD_SIZE {
            let binary_search_table_id = ctx.add_search_table(accept_ranges.into_iter().collect());

            quote!(binary_search(x, &#binary_search_table_id))
        } else {
            let range_checks: Vec<TokenStream> = accept_ranges
                .into_iter()
                .map(|(range_begin, range_end)| {
                    inclusive_range_contains(quote!(x), range_begin, range_end)
                })
                .collect();

            quote!(#(#range_checks)||*)
        };

        state_char_arms.push(quote!(x if #guard => return true));
    }

    state_char_arms
}

fn test_right_ctxs(
    ctx: &mut CgCtx,
    accepting_states: &[AcceptingState<SemanticActionIdx>],
    default_rhs: TokenStream,
) -> TokenStream {
    let mut alts: Vec<(TokenStream, TokenStream)> = Vec::with_capacity(accepting_states.len());
    let mut default = default_rhs;

    for AcceptingState { value, right_ctx } in accepting_states {
        let action_code = generate_rhs_code(ctx, *value);
        match right_ctx {
            Some(right_ctx) => {
                let right_ctx_fn = right_ctx_fn_name(ctx.lexer_name(), right_ctx);
                alts.push((quote!(#right_ctx_fn(self.0.__iter.clone())), action_code));
            }
            None => {
                default = action_code;
                break;
            }
        }
    }

    let mut action_code = default;

    for (cond, rhs) in alts.into_iter().rev() {
        action_code = quote!(if #cond { #rhs } else { #action_code });
    }

    action_code
}

fn inclusive_range_contains(value: TokenStream, range_start: char, range_end: char) -> TokenStream {
    if range_start == range_end {
        quote!(#value == #range_start)
    } else {
        quote!((#range_start..=#range_end).contains(&#value))
    }
}<|MERGE_RESOLUTION|>--- conflicted
+++ resolved
@@ -174,11 +174,7 @@
             #(#rule_name_idents,)*
         }
 
-<<<<<<< HEAD
-        #visibility struct #lexer_name<'input, #(#user_state_lifetimes,)* I: Iterator<Item = char> + Clone>(
-=======
-        #visibility struct #lexer_struct_name<'input, I: Iterator<Item = char> + Clone, S>(
->>>>>>> 8410f490
+        #visibility struct #lexer_struct_name<'input, #(#user_state_lifetimes,)* I: Iterator<Item = char> + Clone, S>(
             ::lexgen_util::Lexer<
                 'input,
                 I,
@@ -189,14 +185,10 @@
             >
         );
 
-        #visibility type #lexer_name<'input, I> = #lexer_struct_name<'input, I, #user_state_type>;
+        #visibility type #lexer_name<'input, #(#user_state_lifetimes,)* I> = #lexer_struct_name<'input, #(#user_state_lifetimes,)* I, #user_state_type>;
 
         // Methods below for using in semantic actions
-<<<<<<< HEAD
-        impl<'input, #(#user_state_lifetimes,)* I: Iterator<Item = char> + Clone> #lexer_name<'input, #(#user_state_lifetimes,)* I> {
-=======
-        impl<'input, I: Iterator<Item = char> + Clone, S> #lexer_struct_name<'input, I, S> {
->>>>>>> 8410f490
+        impl<'input, #(#user_state_lifetimes,)* I: Iterator<Item = char> + Clone, S> #lexer_struct_name<'input, #(#user_state_lifetimes,)* I, S> {
             fn switch_and_return<T>(&mut self, rule: #rule_name_enum_name, token: T) -> ::lexgen_util::SemanticActionResult<T> {
                 self.switch::<T>(rule);
                 ::lexgen_util::SemanticActionResult::Return(token)
@@ -233,43 +225,27 @@
             }
         }
 
-<<<<<<< HEAD
-        impl<'input #(, #user_state_lifetimes)*> #lexer_name<'input, #(#user_state_lifetimes,)* ::std::str::Chars<'input>> {
+        impl<'input #(, #user_state_lifetimes)*, S: ::std::default::Default> #lexer_struct_name<'input, #(#user_state_lifetimes,)* ::std::str::Chars<'input>, S> {
             #visibility fn new(input: &'input str) -> Self
-            where
-                #user_state_type: Default,
             {
-                #lexer_name(::lexgen_util::Lexer::new(input))
-=======
-        impl<'input, S: ::std::default::Default> #lexer_struct_name<'input, ::std::str::Chars<'input>, S> {
-            #visibility fn new(input: &'input str) -> Self {
                 #lexer_struct_name(::lexgen_util::Lexer::new(input))
->>>>>>> 8410f490
-            }
-        }
-
-        impl<'input> #lexer_struct_name<'input, ::std::str::Chars<'input>, #user_state_type> {
+            }
+        }
+
+        impl<'input #(, #user_state_lifetimes)*> #lexer_struct_name<'input, #(#user_state_lifetimes,)* ::std::str::Chars<'input>, #user_state_type> {
             #visibility fn new_with_state(input: &'input str, user_state: #user_state_type) -> Self {
                 #lexer_struct_name(::lexgen_util::Lexer::new_with_state(input, user_state))
             }
         }
 
-<<<<<<< HEAD
-        impl<'input: 'static, #(#user_state_lifetimes, )* I: Iterator<Item = char> + Clone> #lexer_name<'static, #(#user_state_lifetimes,)* I> {
+        impl<'input: 'static, #(#user_state_lifetimes, )* I: Iterator<Item = char> + Clone, S: ::std::default::Default> #lexer_struct_name<'input, #(#user_state_lifetimes,)* I, S> {
             #visibility fn new_from_iter(iter: I) -> Self
-            where
-                #user_state_type: Default,
             {
-                #lexer_name(::lexgen_util::Lexer::new_from_iter(iter))
-=======
-        impl<I: Iterator<Item = char> + Clone, S: ::std::default::Default> #lexer_struct_name<'static, I, S> {
-            #visibility fn new_from_iter(iter: I) -> Self {
                 #lexer_struct_name(::lexgen_util::Lexer::new_from_iter(iter))
->>>>>>> 8410f490
-            }
-        }
-
-        impl<I: Iterator<Item = char> + Clone> #lexer_struct_name<'static, I, #user_state_type> {
+            }
+        }
+
+        impl<'input: 'static, #(#user_state_lifetimes,)* I: Iterator<Item = char> + Clone> #lexer_struct_name<'input, #(#user_state_lifetimes,)* I, #user_state_type> {
             #visibility fn new_from_iter_with_state(iter: I, user_state: #user_state_type) -> Self {
                 #lexer_struct_name(::lexgen_util::Lexer::new_from_iter_with_state(iter, user_state))
             }
@@ -280,11 +256,7 @@
         #semantic_action_fns
         #(#right_ctx_fns)*
 
-<<<<<<< HEAD
-        impl<'input, #(#user_state_lifetimes,)* I: Iterator<Item = char> + Clone> Iterator for #lexer_name<'input, #(#user_state_lifetimes,)* I> {
-=======
-        impl<'input, I: Iterator<Item = char> + Clone> Iterator for #lexer_struct_name<'input, I, #user_state_type> {
->>>>>>> 8410f490
+        impl<'input, #(#user_state_lifetimes,)* I: Iterator<Item = char> + Clone> Iterator for #lexer_struct_name<'input, #(#user_state_lifetimes,)* I, #user_state_type> {
             type Item = Result<(::lexgen_util::Loc, #token_type, ::lexgen_util::Loc), ::lexgen_util::LexerError<#error_type>>;
 
             fn next(&mut self) -> Option<Self::Item> {
