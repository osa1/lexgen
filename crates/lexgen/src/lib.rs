//! Please see the [project README][1] for usage.
//!
//! [1]: https://github.com/osa1/lexgen

#![allow(
    clippy::collapsible_else_if,
    clippy::enum_variant_names,
    clippy::too_many_arguments,
    clippy::upper_case_acronyms,
    clippy::large_enum_variant
)]

pub mod ast;
mod builtin;
mod char_ranges;
mod collections;
mod dfa;
mod display;
mod nfa;
mod nfa_to_dfa;
mod range_map;
mod regex_to_nfa;
mod right_ctx;
pub mod semantic_action_table;

#[cfg(test)]
mod tests;

<<<<<<< HEAD
use ast::{make_lexer_parser, Lexer, Regex, RegexCtx, Rule, SingleRule, Var};
=======
use ast::{Binding, Lexer, Regex, RegexCtx, Rule, RuleOrBinding, SingleRule, Var};
>>>>>>> 8d667d40
use collections::Map;
use dfa::{StateIdx as DfaStateIdx, DFA};
use nfa::NFA;
use nfa_to_dfa::nfa_to_dfa;
use right_ctx::RightCtxDFAs;
use semantic_action_table::{SemanticActionIdx, SemanticActionTable};

use std::collections::hash_map::Entry;
use std::str::FromStr;

use proc_macro2::TokenStream;
use syn::parse::Parser;

pub fn lexer(lexer: &str) -> TokenStream {
    let mut semantic_action_table = SemanticActionTable::new();
    let lexer_parser = make_lexer_parser(&mut semantic_action_table);
    let token_stream = TokenStream::from_str(&lexer).unwrap();
    let lexer_ast = lexer_parser.parse2(token_stream).unwrap();

    let Lexer {
        derives,
        public,
        type_name,
        user_state_type,
        token_type,
        rules: top_level_rules,
    } = lexer_ast;

    // Maps DFA names to their initial states in the final DFA
    let mut dfas: Map<String, dfa::StateIdx> = Default::default();

    // DFAs generated for right contexts
    let mut right_ctx_dfas = RightCtxDFAs::new();

    let mut bindings: Map<Var, Regex> = Default::default();

    let mut init_dfa: Option<DFA<DfaStateIdx, SemanticActionIdx>> = None;

    let mut user_error_type: Option<syn::Type> = None;

    let mut unnamed_nfa: NFA<SemanticActionIdx> = NFA::new();

    // Mixing named and unnamed rules is not allowed
    {
        let mut named = false;
        let mut unnamed = false;
        for rule in &top_level_rules {
            match rule {
                Rule::RuleOrBinding(RuleOrBinding::Rule { .. }) => unnamed = true,
                Rule::RuleSet { .. } => named = true,
                _ => {}
            }
        }
        if named && unnamed {
            panic!(
                "Unnamed rules cannot be mixed with named rules. Make sure to either \
                have all your rules in `rule ... {} ... {}` syntax, or remove `rule`s \
                entirely and have your rules at the top-level.",
                '{', '}',
            );
        }
    }

    for rule in top_level_rules {
        match rule {
            Rule::ErrorType { ty } => match user_error_type {
                None => {
                    user_error_type = Some(ty);
                }
                Some(_) => panic!("Error type defined multiple times"),
            },

            Rule::RuleOrBinding(RuleOrBinding::Binding(Binding { var, re })) => {
                match bindings.entry(var) {
                    Entry::Occupied(entry) => {
                        panic!("Variable {:?} is defined multiple times", entry.key().0);
                    }
                    Entry::Vacant(entry) => {
                        entry.insert(re);
                    }
                }
            }

            Rule::RuleOrBinding(RuleOrBinding::Rule(SingleRule { lhs, rhs })) => {
                compile_single_rule(&mut unnamed_nfa, lhs, rhs, &bindings, &mut right_ctx_dfas);
            }

            Rule::RuleSet { name, rules } => {
                let dfa_idx = if name == "Init" {
                    let dfa = init_dfa.insert(compile_rule_set(
                        rules,
                        bindings.clone(),
                        &mut right_ctx_dfas,
                    ));

                    dfa.initial_state()
                } else {
                    let dfa = init_dfa
                        .as_mut()
                        .expect("First rule set should be named \"Init\"");

                    let dfa_ = compile_rule_set(rules, bindings.clone(), &mut right_ctx_dfas);

                    dfa.add_dfa(dfa_)
                };

                if dfas.insert(name.to_string(), dfa_idx).is_some() {
                    panic!("Rule set {:?} is defined multiple times", name.to_string());
                }
            }
        }
    }

    let dfa = match init_dfa {
        Some(init_dfa) => init_dfa,
        None => nfa_to_dfa(&unnamed_nfa),
    };

    let dfa = dfa::simplify::simplify(dfa, &mut dfas);

    dfa::codegen::reify(
        dfa,
        &right_ctx_dfas,
        semantic_action_table,
        user_state_type,
        user_error_type,
        dfas,
        type_name,
        token_type,
        public,
        derives,
    )
    .into()
}

fn compile_single_rule(
    nfa: &mut NFA<SemanticActionIdx>,
    lhs: RegexCtx,
    rhs: SemanticActionIdx,
    bindings: &Map<Var, Regex>,
    right_ctx_dfas: &mut RightCtxDFAs<DfaStateIdx>,
) {
    let RegexCtx { re, right_ctx } = lhs;

    let right_ctx = right_ctx
        .as_ref()
        .map(|right_ctx| right_ctx_dfas.new_right_ctx(bindings, right_ctx));

    nfa.add_regex(bindings, &re, right_ctx, rhs);
}

fn compile_rule_set(
    rules: Vec<RuleOrBinding>,
    mut bindings: Map<Var, Regex>,
    right_ctx_dfas: &mut RightCtxDFAs<DfaStateIdx>,
) -> DFA<DfaStateIdx, SemanticActionIdx> {
    let mut nfa: NFA<SemanticActionIdx> = NFA::new();

    for rule in rules {
        match rule {
            RuleOrBinding::Rule(SingleRule { lhs, rhs }) => {
                compile_single_rule(&mut nfa, lhs, rhs, &bindings, right_ctx_dfas);
            }
            RuleOrBinding::Binding(Binding { var, re }) => match bindings.entry(var) {
                Entry::Occupied(entry) => {
                    panic!("Variable {:?} is defined multiple times", entry.key().0);
                }
                Entry::Vacant(entry) => {
                    entry.insert(re);
                }
            },
        }
    }

    nfa_to_dfa(&nfa)
}<|MERGE_RESOLUTION|>--- conflicted
+++ resolved
@@ -26,11 +26,9 @@
 #[cfg(test)]
 mod tests;
 
-<<<<<<< HEAD
-use ast::{make_lexer_parser, Lexer, Regex, RegexCtx, Rule, SingleRule, Var};
-=======
-use ast::{Binding, Lexer, Regex, RegexCtx, Rule, RuleOrBinding, SingleRule, Var};
->>>>>>> 8d667d40
+use ast::{
+    make_lexer_parser, Binding, Lexer, Regex, RegexCtx, Rule, RuleOrBinding, SingleRule, Var,
+};
 use collections::Map;
 use dfa::{StateIdx as DfaStateIdx, DFA};
 use nfa::NFA;
